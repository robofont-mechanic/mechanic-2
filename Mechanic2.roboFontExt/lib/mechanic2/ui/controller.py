--- conflicted
+++ resolved
@@ -293,25 +293,19 @@
         if multiSelection:
             progress.setTickCount(len(items))
         foundErrors = False
-        errorMessage = None
         for item in items:
             callback = getattr(item, action)
             try:
                 callback(**kwargs)
             except Exception as e:
                 print("Could not execute: '%s'. \n\n%s" % (action, e))
-                errorMessage = e
                 foundErrors = True
             progress.update()
         progress.close()
         self.w.extensionList.getNSTableView().reloadData()
         self.extensionListSelectionCallback(self.w.extensionList)
         if foundErrors:
-<<<<<<< HEAD
-            self.showMessage("%s failed, see output window for details." % message, errorMessage)
-=======
             self.showMessage(message, "Failed, see output window for details.")
->>>>>>> 9ece0ba2
 
     def settingsCallback(self, sender):
         self.loadExtensions()
